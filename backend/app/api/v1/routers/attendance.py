"""
3de Blok RFID Attendance API endpoints
"""

from __future__ import annotations
from typing import Optional
<<<<<<< HEAD
from datetime import datetime, timedelta, date
=======
from datetime import datetime, timedelta, timezone
>>>>>>> 8f8ebe44
import logging
from fastapi import APIRouter, Depends, HTTPException, Query, status
from sqlalchemy.orm import Session, aliased
from sqlalchemy import func, and_, or_

from app.api.v1.deps import get_db, get_current_user
from app.infra.db.models import User, RFIDCard, AttendanceEvent, AttendanceAggregate, Project, CourseEnrollment, Course
from app.api.v1.schemas.attendance import (
    RFIDScanRequest,
    RFIDScanResponse,
    AttendanceEventOut,
    AttendanceEventCreate,
    AttendanceEventUpdate,
    AttendanceEventListOut,
    ExternalWorkCreate,
    ExternalWorkApprove,
    ExternalWorkReject,
    BulkDeleteRequest,
    BulkApproveRequest,
    AttendanceTotals,
    OpenSession,
)
from app.core.rbac import require_role

logger = logging.getLogger(__name__)
router = APIRouter(prefix="/attendance", tags=["attendance"])


# ============ Helper Functions ============

def apply_project_date_filter(query, project: Project):
    """
    Apply project date range filter to an attendance query.
    Filters events where check_in falls within project start and end dates.
    """
    if project.start_date:
        query = query.filter(AttendanceEvent.check_in >= project.start_date)
    if project.end_date:
        # Filter events before the start of the next day
        next_day = project.end_date + timedelta(days=1)
        query = query.filter(AttendanceEvent.check_in < next_day)
    return query


# ============ RFID Scan Endpoint ============

@router.post("/scan", response_model=RFIDScanResponse)
def rfid_scan(
    request: RFIDScanRequest,
    db: Session = Depends(get_db),
):
    """
    RFID scan endpoint for Raspberry Pi
    
    Handles check-in/check-out logic:
    - If no open session: create new check-in
    - If open session exists: close it (check-out)
    
    Returns user info and action taken
    """
    try:
        # Find RFID card
        card = db.query(RFIDCard).filter(
            RFIDCard.uid == request.uid,
            RFIDCard.is_active == True
        ).first()
        
        if not card:
            return RFIDScanResponse(
                status="not_found",
                message="Geen gebruiker gevonden met deze kaart. Vraag een docent om de kaart te activeren."
            )
        
        # Get user
        user = db.query(User).filter(User.id == card.user_id).first()
        if not user:
            return RFIDScanResponse(
                status="error",
                message="Gebruiker niet gevonden"
            )
        
        # Check for open session
        open_session = db.query(AttendanceEvent).filter(
            AttendanceEvent.user_id == user.id,
            AttendanceEvent.is_external == False,
            AttendanceEvent.check_out.is_(None)
        ).order_by(AttendanceEvent.check_in.desc()).first()
        
        if open_session:
            # Check-out: close the session
            open_session.check_out = datetime.now(timezone.utc)
            db.commit()
            db.refresh(open_session)
            
            duration_seconds = int((open_session.check_out - open_session.check_in).total_seconds())
            
            return RFIDScanResponse(
                status="ok",
                action="check_out",
                user={
                    "id": user.id,
                    "name": user.name,
                    "email": user.email,
                    "class_name": user.class_name
                },
                event={
                    "id": open_session.id,
                    "check_in": open_session.check_in.isoformat(),
                    "check_out": open_session.check_out.isoformat(),
                    "duration_seconds": duration_seconds
                }
            )
        else:
            # Check-in: create new session
            new_event = AttendanceEvent(
                user_id=user.id,
                check_in=datetime.now(timezone.utc),
                is_external=False,
                source="rfid"
            )
            db.add(new_event)
            db.commit()
            db.refresh(new_event)
            
            return RFIDScanResponse(
                status="ok",
                action="check_in",
                user={
                    "id": user.id,
                    "name": user.name,
                    "email": user.email,
                    "class_name": user.class_name
                },
                event={
                    "id": new_event.id,
                    "check_in": new_event.check_in.isoformat(),
                    "check_out": None
                }
            )
            
    except Exception as e:
        logger.error(f"Error in RFID scan: {str(e)}")
        return RFIDScanResponse(
            status="error",
            message="Er is een onverwachte fout opgetreden"
        )


# ============ Attendance Events ============

@router.get("/events", response_model=AttendanceEventListOut)
def list_attendance_events(
    db: Session = Depends(get_db),
    current_user: User = Depends(get_current_user),
    user_id: Optional[int] = Query(None, description="Filter by user ID"),
    class_name: Optional[str] = Query(None, description="Filter by class name"),
    project_id: Optional[int] = Query(None, description="Filter by project ID"),
    start_date: Optional[datetime] = Query(None, description="Filter by start date"),
    end_date: Optional[datetime] = Query(None, description="Filter by end date"),
    is_external: Optional[bool] = Query(None, description="Filter external work"),
    status_open: Optional[bool] = Query(None, description="Show only open sessions"),
    approval_status: Optional[str] = Query(None, description="Filter by approval status"),
    page: int = Query(1, ge=1),
    per_page: int = Query(30, ge=1, le=100),
):
    """
    List attendance events with filters
    
    - Students: Can only view their own events
    - Teachers/Admins: Can view all events in their school
    """
    # Base query - scope to school via explicit user join
    query = db.query(AttendanceEvent).join(
        User, AttendanceEvent.user_id == User.id
    ).filter(
        User.school_id == current_user.school_id
    )
    
    # Students can only see their own events
    if current_user.role == "student":
        query = query.filter(AttendanceEvent.user_id == current_user.id)
    # Teachers/admins can filter by user_id if specified
    elif user_id:
        query = query.filter(AttendanceEvent.user_id == user_id)
    
    # Apply other filters (class_name only for teachers/admins)
    if class_name and current_user.role in ["teacher", "admin"]:
        query = query.filter(User.class_name == class_name)
    
    if project_id:
        query = query.filter(AttendanceEvent.project_id == project_id)
    
    if start_date:
        query = query.filter(AttendanceEvent.check_in >= start_date)
    
    if end_date:
        query = query.filter(AttendanceEvent.check_in <= end_date)
    
    if is_external is not None:
        query = query.filter(AttendanceEvent.is_external == is_external)
    
    if status_open:
        query = query.filter(AttendanceEvent.check_out.is_(None))
    
    if approval_status:
        query = query.filter(AttendanceEvent.approval_status == approval_status)
    
    # Get total count using distinct on AttendanceEvent.id
    total = query.with_entities(AttendanceEvent.id).distinct().count()
    
    # Pagination
    offset = (page - 1) * per_page
    events = query.order_by(AttendanceEvent.check_in.desc()).offset(offset).limit(per_page).all()
    
    # Convert to output schema and add duration + user info
    events_out = []
    for event in events:
        event_dict = AttendanceEventOut.model_validate(event).model_dump()
        if event.check_out and event.check_in:
            event_dict["duration_seconds"] = int((event.check_out - event.check_in).total_seconds())
        
        # Add user info (joined in query, accessible via event.user)
        event_dict["user_name"] = event.user.name if hasattr(event, 'user') and event.user else None
        event_dict["user_class"] = event.user.class_name if hasattr(event, 'user') and event.user else None
        
        events_out.append(AttendanceEventOut(**event_dict))
    
    return AttendanceEventListOut(
        events=events_out,
        total=total,
        page=page,
        per_page=per_page
    )


@router.patch("/events/{event_id}", response_model=AttendanceEventOut)
def update_attendance_event(
    event_id: int,
    update: AttendanceEventUpdate,
    db: Session = Depends(get_db),
    current_user: User = Depends(get_current_user),
):
    """
    Update an attendance event (teacher/admin only)
    """
    if current_user.role not in ["teacher", "admin"]:
        raise HTTPException(
            status_code=status.HTTP_403_FORBIDDEN,
            detail="Only teachers and admins can update events"
        )
    
    # Find event and verify school
    event = db.query(AttendanceEvent).join(
        User, AttendanceEvent.user_id == User.id
    ).filter(
        AttendanceEvent.id == event_id,
        User.school_id == current_user.school_id
    ).first()
    
    if not event:
        raise HTTPException(
            status_code=status.HTTP_404_NOT_FOUND,
            detail="Event not found"
        )
    
    # Apply updates
    update_data = update.model_dump(exclude_unset=True)
    for field, value in update_data.items():
        setattr(event, field, value)
    
    event.updated_at = datetime.now(timezone.utc)
    db.commit()
    db.refresh(event)
    
    event_out = AttendanceEventOut.model_validate(event)
    if event.check_out and event.check_in:
        event_out.duration_seconds = int((event.check_out - event.check_in).total_seconds())
    
    return event_out


@router.delete("/events/{event_id}", status_code=status.HTTP_204_NO_CONTENT)
def delete_attendance_event(
    event_id: int,
    db: Session = Depends(get_db),
    current_user: User = Depends(get_current_user),
):
    """
    Delete an attendance event (teacher/admin only)
    """
    if current_user.role not in ["teacher", "admin"]:
        raise HTTPException(
            status_code=status.HTTP_403_FORBIDDEN,
            detail="Only teachers and admins can delete events"
        )
    
    event = db.query(AttendanceEvent).join(
        User, AttendanceEvent.user_id == User.id
    ).filter(
        AttendanceEvent.id == event_id,
        User.school_id == current_user.school_id
    ).first()
    
    if not event:
        raise HTTPException(
            status_code=status.HTTP_404_NOT_FOUND,
            detail="Event not found"
        )
    
    db.delete(event)
    db.commit()


@router.post("/events/bulk-delete", status_code=status.HTTP_204_NO_CONTENT)
def bulk_delete_events(
    request: BulkDeleteRequest,
    db: Session = Depends(get_db),
    current_user: User = Depends(get_current_user),
):
    """
    Bulk delete attendance events (teacher/admin only)
    """
    if current_user.role not in ["teacher", "admin"]:
        raise HTTPException(
            status_code=status.HTTP_403_FORBIDDEN,
            detail="Only teachers and admins can delete events"
        )
    
    # First, get the valid event IDs that belong to users in the same school
    valid_event_ids = db.query(AttendanceEvent.id).join(
        User, AttendanceEvent.user_id == User.id
    ).filter(
        AttendanceEvent.id.in_(request.event_ids),
        User.school_id == current_user.school_id
    ).all()
    
    # Extract the IDs from the result tuples
    valid_ids = [event_id[0] for event_id in valid_event_ids]
    
    # Now delete without join
    if valid_ids:
        deleted_count = db.query(AttendanceEvent).filter(
            AttendanceEvent.id.in_(valid_ids)
        ).delete(synchronize_session=False)
        
        db.commit()
        
        logger.info(f"Bulk deleted {deleted_count} attendance events by user {current_user.id}")
    else:
        logger.info(f"No valid events to delete for user {current_user.id}")


# ============ External Work ============

@router.post("/external", response_model=AttendanceEventOut, status_code=status.HTTP_201_CREATED)
def create_external_work(
    work: ExternalWorkCreate,
    db: Session = Depends(get_db),
    current_user: User = Depends(get_current_user),
):
    """
    Register external work (student-facing)
    """
    # Students can only register for themselves
    if current_user.role not in ["student", "teacher", "admin"]:
        raise HTTPException(
            status_code=status.HTTP_403_FORBIDDEN,
            detail="Only students, teachers, and admins can register external work"
        )
    
    new_event = AttendanceEvent(
        user_id=current_user.id,
        check_in=work.check_in,
        check_out=work.check_out,
        is_external=True,
        location=work.location,
        description=work.description,
        project_id=work.project_id,
        approval_status="pending",
        source="manual",
        created_by=current_user.id
    )
    
    db.add(new_event)
    db.commit()
    db.refresh(new_event)
    
    event_out = AttendanceEventOut.model_validate(new_event)
    event_out.duration_seconds = int((new_event.check_out - new_event.check_in).total_seconds())
    
    return event_out


@router.patch("/external/{event_id}/approve", response_model=AttendanceEventOut)
def approve_external_work(
    event_id: int,
    db: Session = Depends(get_db),
    current_user: User = Depends(get_current_user),
):
    """
    Approve external work (teacher/admin only)
    """
    if current_user.role not in ["teacher", "admin"]:
        raise HTTPException(
            status_code=status.HTTP_403_FORBIDDEN,
            detail="Only teachers and admins can approve external work"
        )
    
    event = db.query(AttendanceEvent).join(
        User, AttendanceEvent.user_id == User.id
    ).filter(
        AttendanceEvent.id == event_id,
        AttendanceEvent.is_external == True,
        User.school_id == current_user.school_id
    ).first()
    
    if not event:
        raise HTTPException(
            status_code=status.HTTP_404_NOT_FOUND,
            detail="External work not found"
        )
    
    event.approval_status = "approved"
    event.approved_by = current_user.id
    event.approved_at = datetime.now(timezone.utc)
    event.updated_at = datetime.now(timezone.utc)
    
    db.commit()
    db.refresh(event)
    
    return AttendanceEventOut.model_validate(event)


@router.patch("/external/{event_id}/reject", response_model=AttendanceEventOut)
def reject_external_work(
    event_id: int,
    rejection: ExternalWorkReject,
    db: Session = Depends(get_db),
    current_user: User = Depends(get_current_user),
):
    """
    Reject external work (teacher/admin only)
    """
    if current_user.role not in ["teacher", "admin"]:
        raise HTTPException(
            status_code=status.HTTP_403_FORBIDDEN,
            detail="Only teachers and admins can reject external work"
        )
    
    event = db.query(AttendanceEvent).join(
        User, AttendanceEvent.user_id == User.id
    ).filter(
        AttendanceEvent.id == event_id,
        AttendanceEvent.is_external == True,
        User.school_id == current_user.school_id
    ).first()
    
    if not event:
        raise HTTPException(
            status_code=status.HTTP_404_NOT_FOUND,
            detail="External work not found"
        )
    
    event.approval_status = "rejected"
    event.approved_by = current_user.id
    event.approved_at = datetime.now(timezone.utc)
    event.updated_at = datetime.now(timezone.utc)
    
    # Store rejection reason in description if provided
    if rejection.reason:
        event.description = f"{event.description}\n\n[Afgewezen: {rejection.reason}]"
    
    db.commit()
    db.refresh(event)
    
    return AttendanceEventOut.model_validate(event)


@router.post("/external/bulk-approve", status_code=status.HTTP_204_NO_CONTENT)
def bulk_approve_external_work(
    request: BulkApproveRequest,
    db: Session = Depends(get_db),
    current_user: User = Depends(get_current_user),
):
    """
    Bulk approve external work (teacher/admin only)
    """
    if current_user.role not in ["teacher", "admin"]:
        raise HTTPException(
            status_code=status.HTTP_403_FORBIDDEN,
            detail="Only teachers and admins can approve external work"
        )
    
    # First, get the valid event IDs that belong to users in the same school
    valid_event_ids = db.query(AttendanceEvent.id).join(
        User, AttendanceEvent.user_id == User.id
    ).filter(
        AttendanceEvent.id.in_(request.event_ids),
        AttendanceEvent.is_external == True,
        User.school_id == current_user.school_id
    ).all()
    
    # Extract the IDs from the result tuples
    valid_ids = [event_id[0] for event_id in valid_event_ids]
    
    # Now update without join
    if valid_ids:
        updated_count = db.query(AttendanceEvent).filter(
            AttendanceEvent.id.in_(valid_ids)
        ).update(
            {
                "approval_status": "approved",
                "approved_by": current_user.id,
                "approved_at": datetime.now(timezone.utc),
                "updated_at": datetime.now(timezone.utc)
            },
            synchronize_session=False
        )
        
        db.commit()
        
        logger.info(f"Bulk approved {updated_count} external work events by user {current_user.id}")
    else:
        logger.info(f"No valid events to approve for user {current_user.id}")


# ============ Student Endpoints ============

@router.get("/me", response_model=AttendanceTotals)
def get_my_attendance(
    db: Session = Depends(get_db),
    current_user: User = Depends(get_current_user),
):
    """
    Get current user's attendance totals and recent events
    """
    # Calculate totals
    school_seconds = db.query(
        func.sum(
            func.extract('epoch', AttendanceEvent.check_out - AttendanceEvent.check_in)
        )
    ).filter(
        AttendanceEvent.user_id == current_user.id,
        AttendanceEvent.is_external == False,
        AttendanceEvent.check_out.isnot(None)
    ).scalar() or 0
    
    external_approved_seconds = db.query(
        func.sum(
            func.extract('epoch', AttendanceEvent.check_out - AttendanceEvent.check_in)
        )
    ).filter(
        AttendanceEvent.user_id == current_user.id,
        AttendanceEvent.is_external == True,
        AttendanceEvent.approval_status == "approved",
        AttendanceEvent.check_out.isnot(None)
    ).scalar() or 0
    
    external_pending_seconds = db.query(
        func.sum(
            func.extract('epoch', AttendanceEvent.check_out - AttendanceEvent.check_in)
        )
    ).filter(
        AttendanceEvent.user_id == current_user.id,
        AttendanceEvent.is_external == True,
        AttendanceEvent.approval_status == "pending",
        AttendanceEvent.check_out.isnot(None)
    ).scalar() or 0
    
    total_seconds = int(school_seconds) + int(external_approved_seconds)
    lesson_blocks = round(total_seconds / (75 * 60), 1)
    
    return AttendanceTotals(
        user_id=current_user.id,
        total_school_seconds=int(school_seconds),
        total_external_approved_seconds=int(external_approved_seconds),
        total_external_pending_seconds=int(external_pending_seconds),
        lesson_blocks=lesson_blocks
    )


# ============ Presence (Real-time) ============

@router.get("/presence", response_model=list[OpenSession])
def get_current_presence(
    db: Session = Depends(get_db),
    current_user: User = Depends(get_current_user),
):
    """
    Get list of currently present students (open sessions)
    """
    if current_user.role not in ["teacher", "admin"]:
        raise HTTPException(
            status_code=status.HTTP_403_FORBIDDEN,
            detail="Only teachers and admins can view presence"
        )
    
    # Query open sessions for users in the same school
    open_sessions = db.query(AttendanceEvent, User).join(
        User, AttendanceEvent.user_id == User.id
    ).filter(
        User.school_id == current_user.school_id,
        AttendanceEvent.is_external == False,
        AttendanceEvent.check_out.is_(None)
    ).order_by(AttendanceEvent.check_in.desc()).all()
    
    result = []
    for event, user in open_sessions:
        duration_seconds = int((datetime.now(timezone.utc) - event.check_in).total_seconds())
        result.append(OpenSession(
            id=event.id,
            user_id=user.id,
            user_name=user.name,
            user_email=user.email,
            class_name=user.class_name,
            check_in=event.check_in,
            project_id=event.project_id,
            project_name=None,  # TODO: Join project if needed
            duration_seconds=duration_seconds
        ))
    
    return result


# ============ CSV Export ============

@router.get("/export")
def export_attendance(
    db: Session = Depends(get_db),
    current_user: User = Depends(get_current_user),
    start_date: Optional[datetime] = Query(None),
    end_date: Optional[datetime] = Query(None),
    class_name: Optional[str] = Query(None),
):
    """
    Export attendance events to CSV (teacher/admin only)
    """
    from fastapi.responses import StreamingResponse
    import io
    import csv
    
    if current_user.role not in ["teacher", "admin"]:
        raise HTTPException(
            status_code=status.HTTP_403_FORBIDDEN,
            detail="Only teachers and admins can export data"
        )
    
    # Build query
    query = db.query(AttendanceEvent, User).join(
        User, AttendanceEvent.user_id == User.id
    ).filter(
        User.school_id == current_user.school_id
    )
    
    if start_date:
        query = query.filter(AttendanceEvent.check_in >= start_date)
    if end_date:
        query = query.filter(AttendanceEvent.check_in <= end_date)
    if class_name:
        query = query.filter(User.class_name == class_name)
    
    events = query.order_by(AttendanceEvent.check_in.desc()).all()
    
    # Create CSV
    output = io.StringIO()
    writer = csv.writer(output)
    
    # Header
    writer.writerow([
        'ID', 'Student', 'Email', 'Klas', 'Check-in', 'Check-out', 
        'Duur (minuten)', 'Type', 'Locatie', 'Beschrijving', 
        'Status', 'Bron', 'Aangemaakt op'
    ])
    
    # Data rows
    for event, user in events:
        duration_minutes = None
        if event.check_out and event.check_in:
            duration_seconds = (event.check_out - event.check_in).total_seconds()
            duration_minutes = int(duration_seconds / 60)
        
        event_type = "Extern werk" if event.is_external else "School"
        
        writer.writerow([
            event.id,
            user.name,
            user.email,
            user.class_name or '',
            event.check_in.strftime('%Y-%m-%d %H:%M:%S'),
            event.check_out.strftime('%Y-%m-%d %H:%M:%S') if event.check_out else '',
            duration_minutes or '',
            event_type,
            event.location or '',
            event.description or '',
            event.approval_status or '',
            event.source,
            event.created_at.strftime('%Y-%m-%d %H:%M:%S')
        ])
    
    output.seek(0)
    
    return StreamingResponse(
        iter([output.getvalue()]),
        media_type="text/csv",
        headers={
            "Content-Disposition": f"attachment; filename=aanwezigheid_export_{datetime.now().strftime('%Y%m%d_%H%M%S')}.csv"
        }
    )


# ============ Overview (All Students) ============

@router.get("/overview")
def get_attendance_overview(
    db: Session = Depends(get_db),
    current_user: User = Depends(get_current_user),
    course_id: Optional[int] = Query(None),
    project_id: Optional[int] = Query(None),
):
    """
    Get attendance overview for all students (teacher/admin only)
    Returns totals per student
    When project_id is provided, only counts events within the project's date range
    When course_id is provided, filters to students enrolled in that course
    """
    if current_user.role not in ["teacher", "admin"]:
        raise HTTPException(
            status_code=status.HTTP_403_FORBIDDEN,
            detail="Only teachers and admins can view overview"
        )
    
    # If project_id is provided, get project details for date filtering
    project = None
    if project_id:
        project = db.query(Project).filter(
            Project.id == project_id,
            Project.school_id == current_user.school_id
        ).first()
        if not project:
            raise HTTPException(
                status_code=status.HTTP_404_NOT_FOUND,
                detail="Project not found"
            )
    
    # Get students based on course filter
    if course_id:
        # Get students enrolled in the specified course
        student_ids = db.query(CourseEnrollment.student_id).filter(
            CourseEnrollment.course_id == course_id,
            CourseEnrollment.active == True
        ).subquery()
        
        query = db.query(User).filter(
            User.id.in_(student_ids),
            User.school_id == current_user.school_id,
            User.role == "student",
            User.archived.is_(False)
        )
    else:
        # Get all students in school
        query = db.query(User).filter(
            User.school_id == current_user.school_id,
            User.role == "student",
            User.archived.is_(False)
        )
    
    students = query.all()
    
    result = []
    for student in students:
        # Build base query for school hours with optional date filter
        school_query = db.query(
            func.sum(
                func.extract('epoch', AttendanceEvent.check_out - AttendanceEvent.check_in)
            )
        ).filter(
            AttendanceEvent.user_id == student.id,
            AttendanceEvent.is_external == False,
            AttendanceEvent.check_out.isnot(None)
        )
        
        # Apply project date range filter if project is provided
        if project:
            school_query = apply_project_date_filter(school_query, project)
        
        school_seconds = school_query.scalar() or 0
        
        # Build base query for external approved hours with optional date filter
        external_approved_query = db.query(
            func.sum(
                func.extract('epoch', AttendanceEvent.check_out - AttendanceEvent.check_in)
            )
        ).filter(
            AttendanceEvent.user_id == student.id,
            AttendanceEvent.is_external == True,
            AttendanceEvent.approval_status == "approved",
            AttendanceEvent.check_out.isnot(None)
        )
        
        # Apply project date range filter if project is provided
        if project:
            external_approved_query = apply_project_date_filter(external_approved_query, project)
        
        external_approved_seconds = external_approved_query.scalar() or 0
        
        # Build base query for external pending hours with optional date filter
        external_pending_query = db.query(
            func.sum(
                func.extract('epoch', AttendanceEvent.check_out - AttendanceEvent.check_in)
            )
        ).filter(
            AttendanceEvent.user_id == student.id,
            AttendanceEvent.is_external == True,
            AttendanceEvent.approval_status == "pending",
            AttendanceEvent.check_out.isnot(None)
        )
        
        # Apply project date range filter if project is provided
        if project:
            external_pending_query = apply_project_date_filter(external_pending_query, project)
        
        external_pending_seconds = external_pending_query.scalar() or 0
        
        total_seconds = int(school_seconds) + int(external_approved_seconds)
        lesson_blocks = round(total_seconds / (75 * 60), 1)
        
        result.append({
            "user_id": student.id,
            "user_name": student.name,
            "user_email": student.email,
            "class_name": student.class_name,
            "total_school_seconds": int(school_seconds),
            "total_external_approved_seconds": int(external_approved_seconds),
            "total_external_pending_seconds": int(external_pending_seconds),
            "lesson_blocks": lesson_blocks
        })
    
    # Sort by lesson blocks descending
    result.sort(key=lambda x: x["lesson_blocks"], reverse=True)
    
    return result


# ============ Students List with RFID Cards ============

@router.get("/students")
def list_students_with_cards(
    db: Session = Depends(get_db),
    current_user: User = Depends(get_current_user),
    search: Optional[str] = Query(None),
):
    """
    Get list of students with their RFID cards (teacher/admin only)
    For RFID admin panel
    """
    if current_user.role not in ["teacher", "admin"]:
        raise HTTPException(
            status_code=status.HTTP_403_FORBIDDEN,
            detail="Only teachers and admins can view students"
        )
    
    # Get students
    query = db.query(User).filter(
        User.school_id == current_user.school_id,
        User.role == "student",
        User.archived.is_(False)
    )
    
    if search:
        search_pattern = f"%{search}%"
        query = query.filter(
            or_(
                User.name.ilike(search_pattern),
                User.email.ilike(search_pattern),
                User.class_name.ilike(search_pattern)
            )
        )
    
    students = query.order_by(User.class_name, User.name).all()
    
    # Get RFID cards for all students
    result = []
    for student in students:
        cards = db.query(RFIDCard).filter(
            RFIDCard.user_id == student.id
        ).order_by(RFIDCard.created_at.desc()).all()
        
        result.append({
            "user_id": student.id,
            "user_name": student.name,
            "user_email": student.email,
            "class_name": student.class_name,
            "cards": [
                {
                    "id": card.id,
                    "uid": card.uid,
                    "label": card.label,
                    "is_active": card.is_active,
                    "created_at": card.created_at,
                    "updated_at": card.updated_at,
                    "created_by": card.created_by
                }
                for card in cards
            ]
        })
    
    return result


# ============ Courses and Projects for Filtering ============

@router.get("/courses")
def get_courses(
    db: Session = Depends(get_db),
    current_user: User = Depends(get_current_user),
):
    """
    Get active courses for the school (teacher/admin only)
    Used for populating course dropdown in overview filter
    """
    if current_user.role not in ["teacher", "admin"]:
        raise HTTPException(
            status_code=status.HTTP_403_FORBIDDEN,
            detail="Only teachers and admins can view courses"
        )
    
    courses = db.query(Course).filter(
        Course.school_id == current_user.school_id,
        Course.is_active == True
    ).order_by(Course.name).all()
    
    return [
        {
            "id": c.id,
            "name": c.name,
            "code": c.code,
            "period": c.period,
            "level": c.level,
        }
        for c in courses
    ]


@router.get("/projects-by-course")
def get_projects_by_course(
    db: Session = Depends(get_db),
    current_user: User = Depends(get_current_user),
    course_id: Optional[int] = Query(None),
):
    """
    Get projects for dropdown (teacher/admin only)
    Returns projects with various statuses including concept
    """
    if current_user.role not in ["teacher", "admin"]:
        raise HTTPException(
            status_code=status.HTTP_403_FORBIDDEN,
            detail="Only teachers and admins can view projects"
        )
    
    # Get projects including concept status
    # We include "concept" because projects in development should be visible
    query = db.query(Project).filter(
        Project.school_id == current_user.school_id,
        Project.status.in_(["concept", "active", "completed"])
    )
    
    if course_id:
        # Filter by course_id when provided
        query = query.filter(Project.course_id == course_id)
    
    projects = query.order_by(Project.start_date.desc().nulls_last()).all()
    
    logger.info(f"Fetching projects for school {current_user.school_id}, course {course_id}: found {len(projects)} projects")
    
    return [
        {
            "id": p.id,
            "title": p.title,
            "class_name": p.class_name,
            "course_id": p.course_id,
            "start_date": p.start_date.isoformat() if p.start_date else None,
            "end_date": p.end_date.isoformat() if p.end_date else None,
            "status": p.status
        }
        for p in projects
    ]<|MERGE_RESOLUTION|>--- conflicted
+++ resolved
@@ -4,11 +4,7 @@
 
 from __future__ import annotations
 from typing import Optional
-<<<<<<< HEAD
-from datetime import datetime, timedelta, date
-=======
 from datetime import datetime, timedelta, timezone
->>>>>>> 8f8ebe44
 import logging
 from fastapi import APIRouter, Depends, HTTPException, Query, status
 from sqlalchemy.orm import Session, aliased
